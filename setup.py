from setuptools import setup
import setuptools

if __name__!="__main__":
    print("Please change your plugins folder to the 'active plugins' subfolder")

else:
    install_deps = [
        "cellprofiler",
        "cellprofiler-core",
                ]

    cellpose_deps = [
        "cellpose>=1.0.2"
    ]

    omnipose_deps = [
        "omnipose",
        "ncolor"
    ]

    stardist_deps = [
        "tensorflow",
        "stardist"
    ]

<<<<<<< HEAD
# The zeroc-ice version OMERO needs is very difficult to build, so here are some premade wheels for a bunch of platforms
omero_deps = [
    "zeroc-ice @ https://github.com/glencoesoftware/zeroc-ice-py-macos-x86_64/releases/download/20220722/zeroc_ice-3.6.5-cp310-cp310-macosx_10_15_x86_64.whl ; sys_platform == 'darwin' and python_version == '3.10'",
    "zeroc-ice @ https://github.com/glencoesoftware/zeroc-ice-py-macos-x86_64/releases/download/20220722/zeroc_ice-3.6.5-cp39-cp39-macosx_10_15_x86_64.whl ; sys_platform == 'darwin' and python_version == '3.9'",
    "zeroc-ice @ https://github.com/glencoesoftware/zeroc-ice-py-macos-x86_64/releases/download/20220722/zeroc_ice-3.6.5-cp38-cp38-macosx_10_15_x86_64.whl ; sys_platform == 'darwin' and python_version == '3.8'",
    "zeroc-ice @ https://github.com/glencoesoftware/zeroc-ice-py-ubuntu2204-x86_64/releases/download/20221004/zeroc_ice-3.6.5-cp310-cp310-linux_x86_64.whl ; 'Ubuntu' in platform_version and python_version == '3.10'",
    "zeroc-ice @ https://github.com/glencoesoftware/zeroc-ice-py-linux-x86_64/releases/download/20221003/zeroc_ice-3.6.5-cp310-cp310-manylinux_2_17_x86_64.manylinux2014_x86_64.whl ; sys_platform == 'linux' and python_version == '3.10' and 'Ubuntu' not in platform_version",
    "zeroc-ice @ https://github.com/glencoesoftware/zeroc-ice-py-linux-x86_64/releases/download/20221003/zeroc_ice-3.6.5-cp39-cp39-manylinux_2_17_x86_64.manylinux2014_x86_64.whl ; sys_platform == 'linux' and python_version == '3.9'",
    "zeroc-ice @ https://github.com/glencoesoftware/zeroc-ice-py-linux-x86_64/releases/download/20221003/zeroc_ice-3.6.5-cp38-cp38-manylinux_2_17_x86_64.manylinux2014_x86_64.whl ; sys_platform == 'linux' and python_version == '3.8'",
    "omero-py",
    "omero-user-token",
]


setup(
    name="cellprofiler_plugins",
    packages=setuptools.find_packages(),
    install_requires=install_deps,
    extras_require={
        "cellpose": cellpose_deps,
        "omnipose": omnipose_deps,
        "stardist": stardist_deps,
        "imagejscript": imagejscript_deps,
        "omero": omero_deps,
    },
)
=======
    imagejscript_deps = [
        "pyimagej"
    ]

    setup(
        name="cellprofiler_plugins",
        packages=setuptools.find_packages(),
        install_requires = install_deps,
        extras_require = {
          "cellpose": cellpose_deps,
          "omnipose": omnipose_deps,
          "stardist": stardist_deps,
          "imagejscript": imagejscript_deps,
        }
    )
>>>>>>> cb587ec4
<|MERGE_RESOLUTION|>--- conflicted
+++ resolved
@@ -1,30 +1,29 @@
+import setuptools
 from setuptools import setup
-import setuptools
 
-if __name__!="__main__":
-    print("Please change your plugins folder to the 'active plugins' subfolder")
+install_deps = [
+    "cellprofiler",
+    "cellprofiler-core",
+]
 
-else:
-    install_deps = [
-        "cellprofiler",
-        "cellprofiler-core",
-                ]
+cellpose_deps = [
+    "cellpose>=1.0.2"
+]
 
-    cellpose_deps = [
-        "cellpose>=1.0.2"
-    ]
+omnipose_deps = [
+    "omnipose",
+    "ncolor"
+]
 
-    omnipose_deps = [
-        "omnipose",
-        "ncolor"
-    ]
+stardist_deps = [
+    "tensorflow",
+    "stardist"
+]
 
-    stardist_deps = [
-        "tensorflow",
-        "stardist"
-    ]
+imagejscript_deps = [
+    "pyimagej"
+]
 
-<<<<<<< HEAD
 # The zeroc-ice version OMERO needs is very difficult to build, so here are some premade wheels for a bunch of platforms
 omero_deps = [
     "zeroc-ice @ https://github.com/glencoesoftware/zeroc-ice-py-macos-x86_64/releases/download/20220722/zeroc_ice-3.6.5-cp310-cp310-macosx_10_15_x86_64.whl ; sys_platform == 'darwin' and python_version == '3.10'",
@@ -38,7 +37,6 @@
     "omero-user-token",
 ]
 
-
 setup(
     name="cellprofiler_plugins",
     packages=setuptools.find_packages(),
@@ -50,21 +48,4 @@
         "imagejscript": imagejscript_deps,
         "omero": omero_deps,
     },
-)
-=======
-    imagejscript_deps = [
-        "pyimagej"
-    ]
-
-    setup(
-        name="cellprofiler_plugins",
-        packages=setuptools.find_packages(),
-        install_requires = install_deps,
-        extras_require = {
-          "cellpose": cellpose_deps,
-          "omnipose": omnipose_deps,
-          "stardist": stardist_deps,
-          "imagejscript": imagejscript_deps,
-        }
-    )
->>>>>>> cb587ec4
+)