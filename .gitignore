*.py[cod]

# C extensions
*.so

# Packages
*.egg
*.egg-info
dist
build
eggs
parts
bin
var
sdist
develop-eggs
.installed.cfg
lib
lib64

# Installer logs
pip-log.txt

# Unit test / coverage reports
.coverage
.tox
nosetests.xml

# Translations
*.mo

# Mr Developer
.mr.developer.cfg
.project
.pydevproject
<<<<<<< HEAD
.idea
=======

*.egg-info/
*.iml
*.pyc
.cache/
.eggs/
.idea/
.python-version
build/
dist/
frozen_version.py
plugins/
src/
>>>>>>> 0ec8cb8d
<|MERGE_RESOLUTION|>--- conflicted
+++ resolved
@@ -33,9 +33,7 @@
 .mr.developer.cfg
 .project
 .pydevproject
-<<<<<<< HEAD
 .idea
-=======
 
 *.egg-info/
 *.iml
@@ -48,5 +46,4 @@
 dist/
 frozen_version.py
 plugins/
-src/
->>>>>>> 0ec8cb8d
+src/